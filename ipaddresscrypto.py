--- conflicted
+++ resolved
@@ -24,7 +24,6 @@
     """
     def __init__(self, key):
         self.cp = CryptoPAn(key)
-<<<<<<< HEAD
         
     def get_special_purpose_net(self, ip):
         ip = netaddr.IPAddress(ip)
@@ -41,15 +40,6 @@
     def is_special_purpose(self, ip):
         return (self.get_special_purpose_net(ip) is not None)
     
-=======
-
-    def is_special_purpose_ipv4(self, ip):
-        for net in special_purpose_ipv4:
-            if ip in net:
-                return True
-        return False
-
->>>>>>> 9be30375
     def do_not_anonymize(self, ip):
         ip = netaddr.IPAddress(ip)
         if ip.version == 4:
@@ -57,7 +47,6 @@
         else:
             return False #IPv6 addresses can have MACs embedded
             #be super conservative and anonymize them all
-<<<<<<< HEAD
     
     def __map_to_special_purpose_net(self, ip, special_net):
         """Example:
@@ -71,10 +60,7 @@
         ip = int(special_net.ip) + (int(netaddr.IPAddress(ip)) % 2**(32-special_net.prefixlen))
         ip = netaddr.IPAddress(ip)
         return ip
-    
-=======
 
->>>>>>> 9be30375
     def anonymize(self, ip):
         if self.do_not_anonymize(ip):
             #TODO anonymize but completely keep the prefix (i.e. only anonymize the least significant bits)
